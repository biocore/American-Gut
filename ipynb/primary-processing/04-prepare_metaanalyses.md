Now that we have our American Gut OTU table, we can begin to combine it with other studies in preparation for a meta-analysis. This will let us explore American Gut samples in the context of projects like the Human Microbiome Project.

As before, let's first sanity check our environment.

```python
>>> import americangut.notebook_environment as agenv
>>> import americangut.util as agu
...
>>> chp_path = agenv.activate('04-meta')
...
>>> ag_md          = agu.get_existing_path(agenv.paths['raw']['metadata'])
>>> ag_100nt_biom  = agu.get_existing_path(agenv.paths['otus']['100nt']['ag-biom'])
>>> ag_notrim_biom = agu.get_existing_path(agenv.paths['otus']['notrim']['ag-biom'])
```

But, we also want to include other interesting datasets, specifically the Human Microbiome Project, microbiome samples from the Personal Genome Project, and the Global Gut samples.

```python
>>> hmp_100nt_biom, hmp_md = agenv.get_hmp()
>>> pgp_100nt_biom, pgp_md = agenv.get_pgp()
>>> gg_100nt_biom, gg_md   = agenv.get_global_gut()
```

We're also going to generate some new files, so let's get them setup.

```python
>>> # the merged BIOM tables
... ag_gg_100nt_biom         = agu.get_new_path(agenv.paths['meta']['ag-gg-100nt-biom'])
>>> pgp_hmp_100nt_biom       = agu.get_new_path(agenv.paths['meta']['pgp-hmp-100nt-biom'])
>>> ag_pgp_hmp_gg_100nt_biom = agu.get_new_path(agenv.paths['meta']['ag-pgp-hmp-gg-100nt-biom'])
...
>>> # the cleaned and simplified metadata
... ag_cleaned_md  = agu.get_new_path(agenv.paths['meta']['ag-cleaned-md'])
>>> gg_cleaned_md  = agu.get_new_path(agenv.paths['meta']['gg-cleaned-md'])
>>> pgp_cleaned_md = agu.get_new_path(agenv.paths['meta']['pgp-cleaned-md'])
>>> hmp_cleaned_md = agu.get_new_path(agenv.paths['meta']['hmp-cleaned-md'])
...
>>> # the merged simplified metadata
... ag_gg_cleaned_md         = agu.get_new_path(agenv.paths['meta']['ag-gg-cleaned-md'])
>>> pgp_hmp_cleaned_md       = agu.get_new_path(agenv.paths['meta']['pgp-hmp-cleaned-md'])
>>> ag_pgp_hmp_gg_cleaned_md = agu.get_new_path(agenv.paths['meta']['ag-pgp-hmp-gg-cleaned-md'])
```

We also need to make sure the metadata (the information about the samples) are also merged and consistent. Prior to merge, we're going to add in some additional detail about every sample, such as a column in the mapping file that is the combination of the study title and the body site. We're also going to "generalize" body sites to the type of site they're from (e.g., the back of the hand is just "skin"). This process will also clean the metadata to remove blanks and unknown sample types.

```python
>>> original_clean_category_acronym = \
...     [(ag_md, ag_cleaned_md, 'AGP', 'body_site'),
...      (gg_md, gg_cleaned_md, 'GG', 'body_site'),
...      (pgp_md, pgp_cleaned_md, 'PGP', 'body_site'),
...      (hmp_md, hmp_cleaned_md, 'HMP', 'bodysite')]
...
>>> for original, cleaned, acronym, category in original_clean_category_acronym:
...     with open(original, 'U') as ori_fp, open(cleaned, 'w') as clean_fp:
...         agu.clean_and_reformat_mapping(ori_fp, clean_fp, category, acronym)
```

Now let's merge the mapping files so we can move on to the diversity analyses!

```python
>>> to_merge = ','.join([ag_cleaned_md, gg_cleaned_md])
>>> !merge_mapping_files.py -m $to_merge -o $ag_gg_cleaned_md
```

```python
>>> to_merge = ','.join([pgp_cleaned_md, hmp_cleaned_md])
>>> !merge_mapping_files.py -m $to_merge -o $pgp_hmp_cleaned_md
```

```python
>>> to_merge = ','.join([pgp_hmp_cleaned_md, ag_gg_cleaned_md])
>>> !merge_mapping_files.py -m $to_merge -o $ag_pgp_hmp_gg_cleaned_md
```

The second step in the process is to merge the the individual tables into larger ones, and then to merge the larger tables into a final one. We're not using QIIME's `parallel_merge_otu_tables.py` here as we also need one of the intermediate tables for subsequent processing.

First, we'll filter the American Gut table down to just the samples that make sense to process (i.e., we're not including blanks for the meta analyses).

```python
<<<<<<< HEAD
>>> summary = !biom summarize-table -i $ag_pgp_hmp_gg_100nt_biom
>>> print '\n'.join(summary[:10])
=======
>>> tmp_name = agu.get_new_path('ag-100nt-cleaned.biom')
>>> !filter_samples_from_otu_table.py -i $ag_100nt_biom -o $tmp_name --sample_id_fp $ag_cleaned_md
>>>>>>> 99b7e709
```

Then, we'll merge the Global Gut and the American Gut.

```python
<<<<<<< HEAD
>>> summary = !biom summarize-table -i $ag_gg_100nt_biom
>>> print '\n'.join(summary[:10])
=======
>>> to_merge = ','.join([tmp_name, gg_100nt_biom])
>>> !merge_otu_tables.py -i $to_merge -o $ag_gg_100nt_biom
>>>>>>> 99b7e709
```

The second merge we'll do is between the Personal Genome Project microbiome samples and the Human Microbiome Project v35 16S samples.

```python
>>> to_merge = ','.join([pgp_100nt_biom, hmp_100nt_biom])
>>> !merge_otu_tables.py -i $to_merge -o $pgp_hmp_100nt_biom
```

And the last merge will bring them all into a single table.

```python
>>> to_merge = ','.join([ag_gg_100nt_biom, pgp_hmp_100nt_biom])
>>> !merge_otu_tables.py -i $to_merge -o $ag_pgp_hmp_gg_100nt_biom
```

Before we proceed, let's dump out a little information about the two merged tables we'll be using for subsequent analysis.

```python
>>> !biom summarize-table -i $ag_pgp_hmp_gg_100nt_biom | head
```

```python
>>> !biom summarize-table -i $ag_gg_100nt_biom | head
```
And, we'll finish up with a few sanity checks on the resulting metadata.

```python
>>> !print_metadata_stats.py -m $ag_pgp_hmp_gg_cleaned_md -c TITLE_BODY_SITE
```

```python
>>> !print_metadata_stats.py -m $ag_gg_cleaned_md -c TITLE_BODY_SITE
```<|MERGE_RESOLUTION|>--- conflicted
+++ resolved
@@ -77,25 +77,15 @@
 First, we'll filter the American Gut table down to just the samples that make sense to process (i.e., we're not including blanks for the meta analyses).
 
 ```python
-<<<<<<< HEAD
->>> summary = !biom summarize-table -i $ag_pgp_hmp_gg_100nt_biom
->>> print '\n'.join(summary[:10])
-=======
 >>> tmp_name = agu.get_new_path('ag-100nt-cleaned.biom')
 >>> !filter_samples_from_otu_table.py -i $ag_100nt_biom -o $tmp_name --sample_id_fp $ag_cleaned_md
->>>>>>> 99b7e709
 ```
 
 Then, we'll merge the Global Gut and the American Gut.
 
 ```python
-<<<<<<< HEAD
->>> summary = !biom summarize-table -i $ag_gg_100nt_biom
->>> print '\n'.join(summary[:10])
-=======
 >>> to_merge = ','.join([tmp_name, gg_100nt_biom])
 >>> !merge_otu_tables.py -i $to_merge -o $ag_gg_100nt_biom
->>>>>>> 99b7e709
 ```
 
 The second merge we'll do is between the Personal Genome Project microbiome samples and the Human Microbiome Project v35 16S samples.
@@ -115,12 +105,15 @@
 Before we proceed, let's dump out a little information about the two merged tables we'll be using for subsequent analysis.
 
 ```python
->>> !biom summarize-table -i $ag_pgp_hmp_gg_100nt_biom | head
+>>> summary = !biom summarize-table -i $ag_gg_100nt_biom
+>>> print '\n'.join(summary[:10])
 ```
 
 ```python
->>> !biom summarize-table -i $ag_gg_100nt_biom | head
+>>> summary = !biom summarize-table -i $ag_pgp_hmp_gg_100nt_biom
+>>> print '\n'.join(summary[:10])
 ```
+
 And, we'll finish up with a few sanity checks on the resulting metadata.
 
 ```python
