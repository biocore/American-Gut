--- conflicted
+++ resolved
@@ -23,8 +23,4 @@
   - flake8 americangut/*.py
   - flake8 scripts/*.py scripts/ag
   - ipymd --from markdown --to notebook ipynb/primary-processing/*.md
-<<<<<<< HEAD
-  -travis_wait 20 ./scripts/run_the_ipys.sh ipynb/primary-processing/
-=======
-  - travis_wait 30 ./scripts/run_the_ipys.sh ipynb/primary-processing/
->>>>>>> 02fb9302
+  - travis_wait 30 ./scripts/run_the_ipys.sh ipynb/primary-processing/