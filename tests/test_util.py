#!/usr/bin/env python

from StringIO import StringIO
from unittest import TestCase, main

from numpy import array
from biom import Table

from americangut.util import (
<<<<<<< HEAD
    slice_mapping_file, parse_mapping_file,
=======
    slice_mapping_file,parse_mapping_file,
>>>>>>> aad34dc6
    verify_subset, concatenate_files, trim_fasta, count_samples,
    count_seqs, count_unique_participants, clean_and_reformat_mapping
)

__author__ = "Daniel McDonald"
__copyright__ = "Copyright 2013, The American Gut Project"
__credits__ = ["Daniel McDonald", "Adam Robbins-Pianka"]
__license__ = "BSD"
__version__ = "unversioned"
__maintainer__ = "Daniel McDonald"
__email__ = "mcdonadt@colorado.edu"


class UtilTests(TestCase):
    def test_count_samples(self):
        test_mapping = ["#SampleID\tfoo\tbar",
                        "A\t1\t2",
                        "B\t1\t3",
                        "C\t2\t4",
                        "D\t3\t5",
                        "E\t2\t6"]
        obs = count_samples(iter(test_mapping))
        exp = 5
        self.assertEqual(obs, exp)

        obs = count_samples(iter(test_mapping), criteria={'foo': '2'})
        exp = 2

    def test_count_seqs(self):
        test_seqs = [">a b",
                     "aattggcc",
                     ">b.xyz stuff",
                     "asdasd",
                     ">c",
                     "qweasd",
                     ">d.foo",
                     "qweasdasd"]

        obs = count_seqs(iter(test_seqs))
        exp = 4
        self.assertEqual(obs, exp)
        obs = count_seqs(iter(test_seqs), subset=['b', 'c', 'foo'])
        exp = 2
        self.assertEqual(obs, exp)

    def test_count_unique_participants(self):
        test_mapping = ["#SampleID\tfoo\tbar\tHOST_SUBJECT_ID",
                        "A\t1\t2\tx",
                        "B\t1\t3\tx",
                        "C\t2\t4\ty",
                        "D\t3\t5\tz",
                        "E\t2\t6\tw"]
        obs = count_unique_participants(iter(test_mapping))
        exp = 4
        self.assertEqual(obs, exp)

        obs = count_unique_participants(iter(test_mapping),
                                        criteria={'foo': '1'})
        exp = 1
        self.assertEqual(obs, exp)

        obs = count_unique_participants(iter(test_mapping),
                                        criteria={'foo': '2'})
        exp = 2
        self.assertEqual(obs, exp)

    def test_verify_subset(self):
        metadata = [('a','other stuff\tfoo'), ('b', 'asdasdasd'),
                    ('c','123123123')]
        table = Table(array([[1,2,3],[4,5,6]]),
                      ['x', 'y'],
                      ['a', 'b', 'c'])
        self.assertTrue(verify_subset(table, metadata))

        table = Table(array([[1,2],[3,4]]),
                      ['x','y'],
                      ['a','b'])
        self.assertTrue(verify_subset(table, metadata))

        table = Table(array([[1,2,3],[4,5,6]]),
                      ['x','y'],
                      ['a','b','x'])
        self.assertFalse(verify_subset(table, metadata))


    def test_slice_mapping_file(self):
        header, metadata = parse_mapping_file(StringIO(test_mapping))
        table = Table(array([[1,2],[4,5]]),
                      ['x','y'],
                      ['a','c'])

        exp = ["a\t1\t123123", "c\tpoop\tdoesn't matter"]
        obs = slice_mapping_file(table, metadata)
        self.assertEqual(obs,exp)


    def test_parse_mapping_file(self):
        exp = ("#SampleIDs\tfoo\tbar", [['a','1\t123123'],
                                        ['b','yy\txxx'],
                                        ['c',"poop\tdoesn't matter"]])
        obs = parse_mapping_file(StringIO(test_mapping))
        self.assertEqual(obs, exp)


    def test_concatenate_files(self):
        expected_output = concat_test_input + concat_test_input

        input_files = [StringIO(concat_test_input),
                       StringIO(concat_test_input)]
        output_file = StringIO()
        concatenate_files(input_files, output_file)
        output_file.seek(0)
        self.assertEqual(expected_output, output_file.read())

        # try again with a tiny chunk size
        input_files = [StringIO(concat_test_input),
                       StringIO(concat_test_input)]
        output_file = StringIO()
        concatenate_files(input_files, output_file, 2)
        output_file.seek(0)
        self.assertEqual(expected_output, output_file.read())


    def test_trim_fasta(self):
        infasta = StringIO(test_fasta)

        # Trim length 10
        expected = (">seq1\n"
                    "0123456789\n"
                    ">seq2\n"
                    "0123456789\n"
                    ">seq3\n"
                    "012345\n")
        outfasta = StringIO()
        trim_fasta(infasta, outfasta, 10)
        outfasta.seek(0)
        self.assertEqual(expected, outfasta.read())

    def test_clean_and_reformat_mapping(self):
        """Exercise the reformat mapping code, verify expected results"""
        out = StringIO()
        reformat_mapping_testdata.seek(0)
        clean_and_reformat_mapping(reformat_mapping_testdata, out, 'body_site',
                                   'test')
        out.seek(0)

        # verify the resulting header structure
        test_mapping = [l.strip().split('\t') for l in out]
        test_header = test_mapping[0]
        self.assertEqual(test_header[-4:], ['SIMPLE_BODY_SITE',
                                            'TITLE_ACRONYM', 'TITLE_BODY_SITE',
                                            'HMP_SITE'])

        self.assertEqual(test_mapping[1][:], ['A', 'w00t', '43.0',
                                              'UBERON_mucosa_of_tongue', '5',
                                              'ORAL', 'test', 'test-ORAL',
                                              'ORAL'])
        self.assertEqual(test_mapping[2][:], ['B', 'left', '51.0',
                                              'UBERON:FECES', '10',
                                              'FECAL', 'test', 'test-FECAL',
                                              'FECAL'])
        self.assertEqual(test_mapping[3][:], ['C', 'right', '12.0',
                                              'UBERON_FECES', '15',
                                              'FECAL', 'test', 'test-FECAL',
                                              'FECAL'])
        self.assertEqual(test_mapping[4][:], ['E', 'stuff', '56.0',
                                              'UBERON:SKIN', '37',
                                              'SKIN', 'test', 'test-SKIN',
                                              'SKIN'])

    def test_clean_and_reformat_mapping_nopgp(self):
        """Exercise the reformat mapping code, verify expected results"""
        out = StringIO()
        reformat_mapping_testdata.seek(0)
        clean_and_reformat_mapping(reformat_mapping_testdata, out, 'body_site',
                                   'test')
        out.seek(0)

        # verify the resulting header structure
        test_mapping = [l.strip().split('\t') for l in out]
        test_header = test_mapping[0]
        self.assertEqual(test_header[-4:], ['SIMPLE_BODY_SITE',
                                            'TITLE_ACRONYM', 'TITLE_BODY_SITE',
                                            'HMP_SITE'])

        self.assertEqual(test_mapping[1][:], ['A', 'w00t', '43.0',
                                              'UBERON_mucosa_of_tongue', '5',
                                              'ORAL', 'test', 'test-ORAL',
                                              'ORAL'])
        self.assertEqual(test_mapping[2][:], ['B', 'left', '51.0',
                                              'UBERON:FECES', '10',
                                              'FECAL', 'test', 'test-FECAL',
                                              'FECAL'])
        self.assertEqual(test_mapping[3][:], ['C', 'right', '12.0',
                                              'UBERON_FECES', '15',
                                              'FECAL', 'test', 'test-FECAL',
                                              'FECAL'])
        self.assertEqual(test_mapping[4][:], ['E', 'stuff', '56.0',
                                              'UBERON:SKIN', '37',
                                              'SKIN', 'test', 'test-SKIN',
                                              'SKIN'])

    def test_clean_and_reformat_mapping_allpgp(self):
        """Exercise the reformat mapping code, verify expected results"""
        out = StringIO()
        reformat_mapping_testdata.seek(0)
        clean_and_reformat_mapping(reformat_mapping_testdata, out, 'body_site',
                                   'test')
        out.seek(0)

        # verify the resulting header structure
        test_mapping = [l.strip().split('\t') for l in out]
        test_header = test_mapping[0]
        self.assertEqual(test_header[-4:], ['SIMPLE_BODY_SITE',
                                            'TITLE_ACRONYM', 'TITLE_BODY_SITE',
                                            'HMP_SITE'])

        self.assertEqual(test_mapping[1][:], ['A', 'w00t', '43.0',
                                              'UBERON_mucosa_of_tongue', '5',
                                              'ORAL', 'test', 'test-ORAL',
                                              'ORAL'])
        self.assertEqual(test_mapping[2][:], ['B', 'left', '51.0',
                                              'UBERON:FECES', '10',
                                              'FECAL', 'test', 'test-FECAL',
                                              'FECAL'])
        self.assertEqual(test_mapping[3][:], ['C', 'right', '12.0',
                                              'UBERON_FECES', '15',
                                              'FECAL', 'test', 'test-FECAL',
                                              'FECAL'])
        self.assertEqual(test_mapping[4][:], ['E', 'stuff', '56.0',
                                              'UBERON:SKIN', '37',
                                              'SKIN', 'test', 'test-SKIN',
                                              'SKIN'])


test_mapping = """#SampleIDs\tfoo\tbar
a\t1\t123123
b\tyy\txxx
c\tpoop\tdoesn't matter
"""

concat_test_input="""This is
a
test file that is used

in the concatenation test. The file will be concatenated to itself."""

test_fasta = """>seq1
0123456789
>seq2
0123456789AB
>seq3
012345"""

reformat_mapping_testdata = StringIO(
"""#SampleID	COUNTRY	AGE	BODY_SITE	BMI
A	GAZ:w00t	43.0	UBERON_mucosa_of_tongue	5
B	GAZ:left	51.0	UBERON:FECES	10
C	GAZ:right	12.0	UBERON_FECES	15
D	GAZ:stuff	32.0	unknown	26
E	GAZ:stuff	56.0	UBERON:SKIN	37
""")

if __name__ == '__main__':
    main()<|MERGE_RESOLUTION|>--- conflicted
+++ resolved
@@ -7,11 +7,7 @@
 from biom import Table
 
 from americangut.util import (
-<<<<<<< HEAD
-    slice_mapping_file, parse_mapping_file,
-=======
     slice_mapping_file,parse_mapping_file,
->>>>>>> aad34dc6
     verify_subset, concatenate_files, trim_fasta, count_samples,
     count_seqs, count_unique_participants, clean_and_reformat_mapping
 )
