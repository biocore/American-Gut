--- conflicted
+++ resolved
@@ -214,28 +214,16 @@
                           'f__Enterbacteriaceae', 0.002, 7.6e-05, 
                            26.0, 1.4507298345686689e-22], 
                          ['k__Bacteria; p__[Proteobacteria]', 0.7, 0.101852, 
-<<<<<<< HEAD
                           7.0, 0.00073396297302392652]]
-=======
-                          6.8727, 0.00073396297302392652]]
->>>>>>> 93b1cb22
         known_low_10  = [['k__Bacteria; p__Actinobacteria; c__Actinobacteria;'\
                           ' o__Actinomycetales; f__Dietziaceae; g__', 
                           0.0, 0.044336, 0.0, 0.016163391728614671], 
                          ['k__Bacteria', 
-<<<<<<< HEAD
                          0.02, 0.704584, 0.0, 0.051170083967289066], 
                          ['k__Archaea; p__Crenarchaeota; c__Thaumarchaeota;'\
                          ' o__Cenarchaeales; f__Cenarchaeaceae; '\
                          'g__Nitrosopumilus', 
                          0.03, 0.289032, 0.0, 0.065525264907055]]
-=======
-                           0.02, 0.704584, 0.0284, 0.051170083967289066], 
-                         ['k__Archaea; p__Crenarchaeota; c__Thaumarchaeota; '\
-                          'o__Cenarchaeales; f__Cenarchaeaceae; '\
-                          'g__Nitrosopumilus', 
-                          0.03, 0.289032, 0.1038, 0.065525264907055]]
->>>>>>> 93b1cb22
         known_low_05  = [['k__Bacteria; p__Actinobacteria; c__Actinobacteria;'\
                           ' o__Actinomycetales; f__Dietziaceae; g__', 
                           0.0, 0.044336, 0.0, 0.016163391728614671]]
