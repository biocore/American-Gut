--- conflicted
+++ resolved
@@ -130,17 +130,11 @@
 
         list_value = [taxa[index], 
                       round(sample[index], 6), 
-<<<<<<< HEAD
                       round(population_mean[index],6),
                       round(ratio[index], 0), 
                       p_stat[index]]        
-        if ratio[index] > 1:           
-=======
-                         round(population_mean[index],6),
-                         round(ratio[index], 0), 
-                         p_stat[index]]        
         if ratio[index] > 1:
->>>>>>> 93b1cb22
+            
             high.append(list_value)
 
         else:
