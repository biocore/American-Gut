--- conflicted
+++ resolved
@@ -415,14 +415,9 @@
     repo = get_repository_dir()
     for acc in _TEST_ACCESSIONS:
         src = os.path.join(repo, 'tests/data/%s' % acc)
-        dst = os.path.join(ag.WORKING_DIR, '1/%s' % acc)
-
-        if not os.path.exists(os.path.join(ag.WORKING_DIR, '1')):
-            os.mkdir('1')
-
-<<<<<<< HEAD
-        shutil.copytree(src, dst)
-=======
-        shutil.copy(src_fna, os.path.join(ag.WORKING_DIR, '01'))
-        shutil.copy(src_map, os.path.join(ag.WORKING_DIR, '01'))
->>>>>>> 5c3881ac
+        dst = os.path.join(ag.WORKING_DIR, '01/%s' % acc)
+
+        if not os.path.exists(os.path.join(ag.WORKING_DIR, '01')):
+            os.mkdir('01')
+
+        shutil.copytree(src, dst)