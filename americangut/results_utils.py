--- conflicted
+++ resolved
@@ -4,16 +4,12 @@
 import os
 import shutil
 import zipfile
-<<<<<<< HEAD
 from functools import partial
 from americangut.util import check_file
 from biom.parse import parse_biom_table
-=======
 from itertools import izip
 from collections import defaultdict
->>>>>>> ed8d50c2
-
-from americangut.util import check_file
+
 
 # These are the data files in the American-Gut repository that are used for
 # results processing
@@ -429,7 +425,6 @@
     return commands
 
 
-<<<<<<< HEAD
 def per_sample_taxa_summaries(open_table, output_format):
     """Write out per-sample taxonomy summaries
 
@@ -448,8 +443,10 @@
                 if sorted_v:
                     f.write("%s\t%f\n" % (taxa, sorted_v))
 
+
 class MissingFigure(Exception):
     pass
+
 
 def bootstrap_result(rel_existing_path, static_paths, base_cmd_fmt,
                      to_pdf_fmt, sample_id, name):
@@ -659,7 +656,8 @@
         ordered_barcodes.write('\n')
 
     return smash_cmds
-=======
+
+
 def count_unique_sequences_per_otu(otu_ids, otu_map_file, input_seqs_file):
     """Counts unique sequences per-OTU for a given set of OTUs
 
@@ -715,11 +713,10 @@
     """
     for otu_id, otu_counts in unique_counts.iteritems():
         otu_total_count = sum([count for seq, count in otu_counts.iteritems()])
-        
+
         counter = 0
         for seq, count in sorted(otu_counts.items(), key=lambda x:x[1],
                 reverse=True):
             counter += 1
             if 1.0*count/otu_total_count > abundance_threshold:
-                output_file.write('>%s_%d\n%s\n' % (otu_id, counter, seq))
->>>>>>> ed8d50c2
+                output_file.write('>%s_%d\n%s\n' % (otu_id, counter, seq))