import os

import biom
from qiime.util import qiime_system_call

import americangut.util as agu
import americangut.notebook_environment as agenv
import americangut.results_utils as agru


def create_opts(sample_type, chp_path, gradient_color_by, barchart_categories):
    """Create a dict of options for processing functions

    Parameters
    ----------
    sample_type : str, {fecal, oral, skin}
        The sample type.

    chp_path : str
        The path to the current processing chapter.

    gradient_color_by : str
        The taxon to color by for the gradient PCoA.

    barchart_categories : Iterable of str
        The relevant barchart categories to use.

    Returns
    -------
    dict
        The paths and desired options.
    """
    def attach_dict(d, items):
        return [(d, i) for i in items]

    opts = {}
    queue = attach_dict(opts, agenv.paths.items())

    while queue:
        d, (key, value) = queue.pop()
        if isinstance(value, dict):
            # get the relevant dict or a new dict
            nested_d = d.get(key, {})
            d[key] = nested_d

            queue.extend(attach_dict(nested_d, value.items()))
        else:
            d[key] = agu.get_path(value)

    opts['sample_type'] = sample_type
    opts['gradient_color_by'] = gradient_color_by
    opts['chp-path'] = chp_path
    opts['rarefaction-depth'] = int(agenv.get_rarefaction_depth()[0])

    barchart_map = {'diet': 'DIET_TYPE',
                    'sex':  'SEX',
                    'age':  'AGE_CAT',
                    'bmi':  'BMI_CAT',
                    'flossing': 'FLOSSING_FREQUENCY',
                    'cosmetics': 'COSMETICS_FREQUENCY',
                    'hand': 'DOMINANT_HAND'}

    fmt = []
    for cat in barchart_categories:
        if cat not in barchart_map:
            raise KeyError("%s is not known" % cat)

        table_key = 'ag-%s-%s-biom' % (sample_type, cat)
        cat_path = opts['collapsed']['100nt']['1k'][table_key]
        fmt.append("%s:%s" % (barchart_map[cat], cat_path))

    opts['barchart_categories'] = '"%s"' % ', '.join(fmt)
    return opts


def sample_type_processor(functions, opts, ids):
    """Execute a series of functions per sample

    Parameters
    ----------
    functions : list of function
        A list of functions where each function is expected to have the
        following signature:

        dict <- f(dict, list)

        The passed in list is expected to contain a set of sample IDs to
        operate on. The passed in dict contains path information and processing
        specific details (e.g., taxon to use for gradient coloring).  The
        return from a function is expected to be a dict in which every input
        sample ID from the passed in list is represented as a key, and the
        value is a list of str where each str indicates an error occured -- an
        empty list would indicate no observed errors for the sample.

    opts : dict
        Paths and relevant processing options.

    ids : Iterable of str
        The list of sample IDs to examine

    Returns
    -------
    dict
        A dict keyed by sample ID and valued by a list. The list contains
        all errors observed for the sample, or the empty list if no errors
        were observed.
    """
    return merge_error_reports(*[f(opts, ids) for f in functions])


def _result_path(opts, id_):
    """Form a ID specific result path"""
    return os.path.join(opts['per-sample']['results'], id_)


def _base_barcode(id_):
    """Get the actual barcode from a sample ID"""
    # NOTE: old ebi accessions and processing do not follow this format.
    # expectation is <study_id>.<barcode>

    return id_.split('.')[1]


def partition_samples_by_bodysite(md, site_to_function):
    """Yield the processing function and associated sample IDs

    Parameters
    ----------
    md : pd.DataFrame
        The metadata to examine. It is expected that this DataFrame contain a
        column named SIMPLE_BODY_SITE.
    site_to_function : list of tuple
        A mapping of a body site category value to a processing function.

    Returns
    -------
    generator
        function
            The processing functione.
        Iterable of str
            The sample IDs to process.
    """
    for site, func in site_to_function:
        df_subset = md[md.SIMPLE_BODY_SITE == site]
        yield func, df_subset.index


def merge_error_reports(*reports):
    """Merge error reports

    Parameters
    ----------
    *reports : list of dict
        The error reports

    Returns
    -------
    dict
        Keyed by sample ID, valued by the list of observed errors. An empty
        list is associted with a sample ID if no errors were observed.
        {str: [str]}
    """
    result = {}

    for report in reports:
        for id_, value in report.items():
            if id_ not in result:
                result[id_] = []

            if value is not None:
                result[id_].append(value)

    return result


def _iter_ids_over_system_call(cmd_fmt, sample_ids, opts):
    """Iteratively execute a system call over sample IDs

    Parameters
    ----------
    cmd_fmt : str
        The format of the command to execute. It is expected that there
        is a single string format to be done and it should take a sample
        ID
    sample_ids : Iterable of str
        A list of sample IDs of interest

    Returns
    -------
    dict
        A dict containing each sample ID and any errors observed or None if
        no error was observed for the sample. {str: str or None}
    """
    results = {}

    for id_ in sample_ids:
        cmd = cmd_fmt % {'result_path': _result_path(opts, id_),
                         'id': id_}
        stdout, stderr, return_value = qiime_system_call(cmd)

        if return_value != 0:
            msg = stderr.splitlines()
            results[id_] = 'FAILED (%s): %s' % (msg[-1] if msg else '', cmd)
        else:
            results[id_] = None

    return results


def taxa_summaries(opts, sample_ids):
    """Produce digestable taxonomy summaries per sample

    Parameters
    ----------
    opts : dict
        A dict of relevant opts.

    sample_ids : Iterable of str
        A list of sample IDs of interest

    Returns
    -------
    dict
        A dict containing each sample ID and any errors observed or None if
        no error was observed for the sample. {str: str or None}
    """
    results = {}
    path = opts['taxa']['notrim']['L6']['ag-%s-biom' % opts['sample_type']]
    site_table = biom.load_table(path)
    table_taxon_ids = site_table.ids(axis='observation')

    for id_ in sample_ids:
        if not site_table.exists(id_):
            results[id_] = 'ID not found'
        else:
            results[id_] = None
            taxa_path = os.path.join(_result_path(opts, id_),
                                     '%s.txt' % id_)

            with open(taxa_path, 'w') as fp:
                fp.write("#taxon\trelative_abundance\n")

                v = site_table.data(id_, dense=True)
                for sorted_v, taxa in sorted(zip(v, table_taxon_ids))[::-1]:
                    if sorted_v:
                        fp.write("%s\t%f\n" % (taxa, sorted_v))
    return results


def sufficient_sequence_counts(opts, sample_ids):
    """Errors if the sequence counts post filtering are < 1000

    Parameters
    ----------
    opts : dict
        A dict of relevant opts.

    sample_ids : Iterable of str
        A list of sample IDs of interest

    Returns
    -------
    dict
        A dict containing each sample ID and any errors observed or None if
        no error was observed for the sample. {str: str or None}
    """
    results = {}
    table = biom.load_table(opts['otus']['100nt']['ag-biom'])

    minimum_depth = opts['rarefaction-depth']

    for id_ in sample_ids:
        results[id_] = None

        if table.exists(id_):
            counts = table.data(id_).sum()
            if counts < minimum_depth:
                results[id_] = '%d seqs after filtering for blooms' % counts
        else:
            results[id_] = '0 seqs after filtering for blooms'

    return results


def taxon_significance(opts, sample_ids):
    """Produce OTU significance results

    Parameters
    ----------
    opts : dict
        A dict of relevant opts.
    sample_ids : Iterable of str
        A list of sample IDs of interest

    Returns
    -------
    dict
        A dict containing each sample ID and any errors observed or None if
        no error was observed for the sample. {str: str or None}
    """
<<<<<<< HEAD
    path = opts['taxa']['notrim']['L6']['ag-%s-biom' % opts['sample_type']]

    cmd_fmt = 'generate_otu_signifigance_tables_AGP.py -i %s ' % path
    cmd_fmt += '-o %(result_path)s -s %(id)s'
=======
    table_path = opts['ag-L6-taxa-%s-biom' % opts['sample_type']]
    map_path = opts['ag-cleaned-md']

    cmd_fmt = 'generate_otu_signifigance_tables_AGP.py -i %s ' % table_path
    cmd_fmt += '-o %(result_path)s -s %(id)s '
    cmd_fmt += '-m %s' % map_path
>>>>>>> 99b7e709

    return _iter_ids_over_system_call(cmd_fmt, sample_ids, opts)


def body_site_pcoa(opts, sample_ids):
    """Produce the per-sample all body site PCoA

    Parameters
    ----------
    opts : dict
        A dict of relevant opts.
    sample_ids : Iterable of str
        A list of sample IDs of interest

    Returns
    -------
    dict
        A dict containing each sample ID and any errors observed or None if
        no error was observed for the sample. {str: str or None}
    """
    coords = opts['beta']['1k']['ag-pgp-hmp-gg-100nt-unifrac-pc']
    cmd_fmt = ' '.join(["mod2_pcoa.py body_site",
                        "--coords %s" % coords,
<<<<<<< HEAD
                        "--mapping_file %s" % opts['meta']['ag-cleaned-md'],
=======
                        "--mapping_file %s" % opts['ag-pgp-hmp-gg-cleaned-md'],
>>>>>>> 99b7e709
                        "--output %(result_path)s",
                        "--filename figure1.pdf",
                        "--sample %(id)s"])

    return _iter_ids_over_system_call(cmd_fmt, sample_ids, opts)


def country_pcoa(opts, sample_ids):
    """Produce the per-sample subsampled country PCoA

    Parameters
    ----------
    opts : dict
        A dict of relevant opts.
    sample_ids : Iterable of str
        A list of sample IDs of interest

    Returns
    -------
    dict
        A dict containing each sample ID and any errors observed or None if
        no error was observed for the sample. {str: str or None}
    """
    beta1k = opts['beta']['1k']
    coords = beta1k['ag-gg-100nt-subsampled-unifrac-pc']
    cmd_fmt = ' '.join(["mod2_pcoa.py country",
                        "--distmat %s" % beta1k['ag-gg-100nt-unifrac'],
                        "--coords %s" % coords,
                        "--mapping_file %s" % opts['meta']['ag-gg-cleaned-md'],
                        "--output %(result_path)s",
                        "--filename figure2.pdf",
                        "--sample %(id)s"])

    return _iter_ids_over_system_call(cmd_fmt, sample_ids, opts)


def gradient_pcoa(opts, sample_ids):
    """Produce a gradient PCoA

    Parameters
    ----------
    opts : dict
        A dict of relevant opts.
    sample_ids : Iterable of str
        A list of sample IDs of interest

    Returns
    -------
    dict
        A dict containing each sample ID and any errors observed or None if
        no error was observed for the sample. {str: str or None}
    """
    mapping = opts['taxa']['notrim']['L2']['ag-md']
    coords = opts['beta']['1k']['ag-100nt-%s-unifrac-pc' % opts['sample_type']]
    cmd_fmt = ' '.join(["mod2_pcoa.py gradient",
                        "--coords %s" % coords,
                        "--mapping_file %s" % mapping,
                        "--output %(result_path)s",
                        "--filename figure3.pdf",
                        "--color %s" % opts['gradient_color_by'],
                        "--sample %(id)s"])

    return _iter_ids_over_system_call(cmd_fmt, sample_ids, opts)


def pie_plot(opts, sample_ids):
    """Produce a pie chart

    Parameters
    ----------
    opts : dict
        A dict of relevant opts.
    sample_ids : Iterable of str
        A list of sample IDs of interest

    Returns
    -------
    dict
        A dict containing each sample ID and any errors observed or None if
        no error was observed for the sample. {str: str or None}
    """
    cmd_fmt = ' '.join(['make_pie_plot_AGP.py',
                        '-i %s' % opts['taxa']['notrim']['L3']['ag-tsv'],
                        '-o %(result_path)s',
                        '-s %(id)s'])
    return _iter_ids_over_system_call(cmd_fmt, sample_ids, opts)


def bar_chart(opts, sample_ids):
    """Produce a bar chart

    Parameters
    ----------
    opts : dict
        A dict of relevant opts.
    sample_ids : Iterable of str
        A list of sample IDs of interest

    Returns
    -------
    dict
        A dict containing each sample ID and any errors observed or None if
        no error was observed for the sample. {str: str or None}
    """
    path = opts['collapsed']['notrim']['1k']['ag-%s-biom' % opts['sample_type']]
    cmd_fmt = ' '.join(['make_phyla_plots_AGP.py',
                        '-i %s' % path,
                        '-m %s' % opts['meta']['ag-cleaned-md'],
                        '-o %(result_path)s',
                        '-c %s' % opts['barchart_categories'],
                        '-t %s' % opts['sample_type'],
                        '-s %(id)s'])
    return _iter_ids_over_system_call(cmd_fmt, sample_ids, opts)


def per_sample_directory(opts, sample_ids):
    """Create a per sample directory

    Parameters
    ----------
    opts : dict
        A dict of relevant opts.
    sample_ids : Iterable of str
        A list of sample IDs of interest

    Returns
    -------
    dict
        A dict containing each sample ID and any errors observed or None if
        no error was observed for the sample. {str: str or None}
    """
    result = {}

    for id_ in sample_ids:
        result[id_] = None

        path = _result_path(opts, id_)

        if not os.path.exists(path):
            try:
                os.mkdir(path)
            except Exception as e:
                result[id_] = e.args[0]

    return result


def stage_per_sample_specific_statics(opts, sample_ids):
    """Items like the Latex templates

    Parameters
    ----------
    opts : dict
        A dict of relevant opts.
    sample_ids : Iterable of str
        A list of sample IDs of interest

    Returns
    -------
    dict
        A dict containing each sample ID and any errors observed or None if
        no error was observed for the sample. {str: str or None}
    """
    result = {}
    statics_src = opts['per-sample']['statics-%s' % opts['sample_type'].lower()]
    for id_ in sample_ids:
        result[id_] = None
        path = _result_path(opts, id_)
        template_path = os.path.join(path, id_ + '.tex')
        statics_path = os.path.join(path, 'statics')

        try:
            agru.stage_static_latex(opts['sample_type'], template_path)
        except:
            result[id_] = "Cannot stage template."
            continue

        try:
            os.symlink(statics_src, statics_path)
        except:
            result[id_] = "Cannot symlink for statics."

    return result<|MERGE_RESOLUTION|>--- conflicted
+++ resolved
@@ -298,19 +298,12 @@
         A dict containing each sample ID and any errors observed or None if
         no error was observed for the sample. {str: str or None}
     """
-<<<<<<< HEAD
     path = opts['taxa']['notrim']['L6']['ag-%s-biom' % opts['sample_type']]
+    map_path = opts['meta']['ag-cleaned-md']
 
     cmd_fmt = 'generate_otu_signifigance_tables_AGP.py -i %s ' % path
-    cmd_fmt += '-o %(result_path)s -s %(id)s'
-=======
-    table_path = opts['ag-L6-taxa-%s-biom' % opts['sample_type']]
-    map_path = opts['ag-cleaned-md']
-
-    cmd_fmt = 'generate_otu_signifigance_tables_AGP.py -i %s ' % table_path
     cmd_fmt += '-o %(result_path)s -s %(id)s '
     cmd_fmt += '-m %s' % map_path
->>>>>>> 99b7e709
 
     return _iter_ids_over_system_call(cmd_fmt, sample_ids, opts)
 
@@ -334,11 +327,7 @@
     coords = opts['beta']['1k']['ag-pgp-hmp-gg-100nt-unifrac-pc']
     cmd_fmt = ' '.join(["mod2_pcoa.py body_site",
                         "--coords %s" % coords,
-<<<<<<< HEAD
-                        "--mapping_file %s" % opts['meta']['ag-cleaned-md'],
-=======
-                        "--mapping_file %s" % opts['ag-pgp-hmp-gg-cleaned-md'],
->>>>>>> 99b7e709
+                        "--mapping_file %s" % opts['meta']['ag-pgp-hmp-gg-cleaned-md'],
                         "--output %(result_path)s",
                         "--filename figure1.pdf",
                         "--sample %(id)s"])
