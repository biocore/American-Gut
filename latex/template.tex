\documentclass[landscape]{article}
%\usepackage[top=0.4in,bottom=0.4in,left=0.75in,right=0.5in]{geometry}
\usepackage[paperwidth=13.13636in,paperheight=8.5in,top=0.4in,bottom=0.4in,left=0.75in,right=0.75in]{geometry}  % aspect ratio same as 11x17 (1.5454)
\usepackage{graphicx}
\usepackage[labelformat=empty]{subfig}
\DeclareGraphicsExtensions{.pdf}
\usepackage{nopageno}
\pagestyle{plain}
\usepackage{array}
\usepackage[export]{adjustbox}
\usepackage{tabularx} % table features
\usepackage{booktabs} % table features
\usepackage[abs]{overpic} % overlaying one graphic on another
\usepackage{xstring,xifthen} % string length with conditionals
\usepackage{color} % colored text
\usepackage{helvet} % font
%\usepackage{cmbright} % font
%\usepackage{avant} % font

\renewcommand{\familydefault}{\sfdefault}

\parindent=0pt
\baselineskip=0pt
\parskip=0pt

\input{macros.tex}
<<<<<<< HEAD

%\usepackage{unicode-math}
%\setmainfont[
%   UprightFont = * Condensed Medium,
%      BoldFont = * Medium,
%    ItalicFont = * Condensed Medium,
%%    ItalicFont = * Medium Italic,
%]{Futura}
=======
>>>>>>> fdfe2f56

\begin{document}

%\begin{tabularx}{\textwidth}{ X c X }     %<--does better with horizontal spacing
\begin{tabular}{ m{4.4cm} m{16cm} }  %<--does better with vertical spacing
	~~\includegraphics[height=0.08\textheight]{pdfs/logoshape.pdf} & \includegraphics[height=0.065\textheight]{pdfs/youramericangutsampletext.pdf} \\
\end{tabular}

\hrule

\vspace{0.65cm}

\begin{center}

\StrLen{\yourname}[\yournameLen]

\ifthenelse{\yournameLen < 28}{
	{\fontfamily{phv}\fontsize{38}{48}\selectfont {\MakeUppercase {\bf \yourname}}}
}{
	{\fontfamily{phv}\fontsize{34}{46}\selectfont {\MakeUppercase {\bf \yourname}}}
}

\end{center}

\vspace{0.65cm}

{\huge What's in your American Gut sample?}

\vspace{2mm}

\begin{tabular*}{\textwidth}{ m{0.5in} m{3.5in} m{8.0in} }
	&
	\vspace{-2mm}
    \hspace{0mm}
    \begin{overpic}[width= 2.10in]{pdfs/figure4.pdf}
		\put(-32,-39){\includegraphics[width=3.65in]{pdfs/figure4_overlay.pdf}}
	\end{overpic} 
    &
    {\normalsize 
    \vspace{2.5mm}
    \parbox[b][][t]{6.5in}{
	\begin{tabular}{ c l r c l r r r }
    \multicolumn{3}{l}{\large ~~Your most abundant microbes:} & \multicolumn{5}{l}{\large ~~Your most enriched microbes:}\\ \addlinespace[2mm]
        \cline{2-3} \cline{5-8} \addlinespace[1mm]
        & Taxonomy & Sample & & Taxonomy & Sample & Population & Fold \\
        \cline{2-3} \cline{5-8} \addlinespace[1mm]
        & \abundTaxonA{} & \abundSamplA{}\% & & \enrichTaxonA{} & \enrichSamplA{}\% & \enrichPopulA{}\% & \enrichFolddA{}x \\
        & \abundTaxonB{} & \abundSamplB{}\% & & \enrichTaxonB{} & \enrichSamplB{}\% & \enrichPopulB{}\% & \enrichFolddB{}x \\
        & \abundTaxonC{} & \abundSamplC{}\% & & \enrichTaxonC{} & \enrichSamplC{}\% & \enrichPopulC{}\% & \enrichFolddC{}x \\
        & \abundTaxonD{} & \abundSamplD{}\% & & \enrichTaxonD{} & \enrichSamplD{}\% & \enrichPopulD{}\% & \enrichFolddD{}x \\
        \cline{2-3} \cline{5-8} \addlinespace[3mm]
        & \multicolumn{7}{p{5.6in}}{\normalsize \rareList{}}
	\end{tabular}
	}
	}
\end{tabular*}




\vspace{1.6cm}

{\huge How do your gut microbes compare to others?} 

\vspace{0mm}

\begin{figure}[!ht]

\hspace{11mm}
\raisebox{29mm}{\includegraphics[scale=0.40]{pdfs/figure1_legend.pdf}}
\hspace{-10mm}
\subfloat[\fontfamily{phv}\selectfont{\normalsize Different body sites}\label{subfig-1:dummy}]{%
\begin{overpic}[height=0.30\textheight]{pdfs/figure1.pdf}
	\put(0,-5){\includegraphics[scale=0.40]{pdfs/figure1_ovals.png}}
\end{overpic}
}
%
\hspace{11mm}
\includegraphics[scale=0.40]{pdfs/figure2_legend.pdf}
\subfloat[\fontfamily{phv}\selectfont{\normalsize Different ages and populations}\label{subfig-2:dummy}]{%
\begin{overpic}[height=0.30\textheight]{pdfs/figure2.pdf}
	\put(0,0){\includegraphics[scale=0.48]{pdfs/figure2_ovals.png}}
	\put(165,0){\includegraphics[scale=0.40]{pdfs/figure2_country_legend.pdf}}
 	\put(165,181){\includegraphics[scale=0.45]{pdfs/ball_legend.pdf}}
\end{overpic}
}
%
\hspace{19mm}
\includegraphics[scale=0.40]{pdfs/figure3_legend.pdf}
\subfloat[\fontfamily{phv}\selectfont{\normalsize The American Gut population}\label{subfig-3:dummy}]{%
\includegraphics[height=0.30\textheight]{pdfs/figure3.pdf}
}
\end{figure}



\end{document}<|MERGE_RESOLUTION|>--- conflicted
+++ resolved
@@ -24,17 +24,6 @@
 \parskip=0pt
 
 \input{macros.tex}
-<<<<<<< HEAD
-
-%\usepackage{unicode-math}
-%\setmainfont[
-%   UprightFont = * Condensed Medium,
-%      BoldFont = * Medium,
-%    ItalicFont = * Condensed Medium,
-%%    ItalicFont = * Medium Italic,
-%]{Futura}
-=======
->>>>>>> fdfe2f56
 
 \begin{document}
 
